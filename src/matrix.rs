use std::f32::consts::{PI, TAU};

const HALF_PI: f32 = PI / 2.0;

use crate::structs::FrequencyPans;

pub trait Matrix {
    fn steer(
        &self,
        left_amplitude: f32,
        left_phase: f32,
        right_amplitude: f32,
        right_phase: f32,
    ) -> FrequencyPans;

    fn phase_shift(
        &self,
        left_front_phase: &mut f32,
        right_front_phase: &mut f32,
        left_rear_phase: &mut f32,
        right_rear_phase: &mut f32,
    );

    fn adjust_levels(
        &self,
        left_front: &mut f32,
        right_front: &mut f32,
        left_rear: &mut f32,
        right_rear: &mut f32,
        lfe: &mut Option<f32>,
        center: &mut Option<f32>,
    );
}

pub struct DefaultMatrix {
    widen_factor: f32,
    left_rear_shift: f32,
    right_rear_shift: f32,
    left_front_adjustment: f32,
    right_front_adjustment: f32,
    center_front_adjustment: f32,
    left_rear_adjustment: f32,
    right_rear_adjustment: f32,
    subwoofer_adjustment: f32,
}

// Note that it is intended that DefaultMatrix can be configured to support the old quad matrixes
impl DefaultMatrix {
    pub fn new() -> DefaultMatrix {
        DefaultMatrix {
            widen_factor: 1.0,
            left_rear_shift: -0.5 * PI,
            right_rear_shift: 0.5 * PI,
            left_front_adjustment: 1.0,
            right_front_adjustment: 1.0,
            center_front_adjustment: 1.0,
            left_rear_adjustment: 1.0,
            right_rear_adjustment: 1.0,
            subwoofer_adjustment: 1.0,
        }
    }

    pub fn qs() -> DefaultMatrix {
        let largest_sum = 0.924 + 0.383;
        let largest_pan = (0.924 / largest_sum) * 2.0 - 1.0;

        DefaultMatrix {
            widen_factor: 1.0 / largest_pan,
            left_rear_shift: -0.5 * PI,
            right_rear_shift: 0.5 * PI,
            left_front_adjustment: 1.0,
            right_front_adjustment: 1.0,
            center_front_adjustment: 1.0,
            left_rear_adjustment: 1.0,
            right_rear_adjustment: 1.0,
            subwoofer_adjustment: 1.0,
        }
    }

    pub fn horseshoe() -> DefaultMatrix {
        DefaultMatrix {
            widen_factor: 2.0,
            left_rear_shift: -0.5 * PI,
            right_rear_shift: 0.5 * PI,
            left_front_adjustment: 1.0,
            right_front_adjustment: 1.0,
            center_front_adjustment: 1.0,
            left_rear_adjustment: 1.0,
            right_rear_adjustment: 1.0,
            subwoofer_adjustment: 1.0,
        }
    }

    pub fn dolby_stereo_safe() -> DefaultMatrix {
        // Rust does not allow .sqrt() in constants
        let dolby_lower = 1.0 / 2.0_f32.sqrt();

        DefaultMatrix {
            widen_factor: 1.0,
            left_rear_shift: -0.5 * PI,
            right_rear_shift: 0.5 * PI,
            left_front_adjustment: dolby_lower,
            right_front_adjustment: dolby_lower,
            center_front_adjustment: 1.0,
            left_rear_adjustment: 1.0,
            right_rear_adjustment: 1.0,
            subwoofer_adjustment: dolby_lower,
        }
    }

    pub fn dolby_stereo_loud() -> DefaultMatrix {
        // Rust does not allow .sqrt() in constants
        let dolby_boost = 2.0_f32.sqrt();

        DefaultMatrix {
            widen_factor: 1.0,
            left_rear_shift: -0.5 * PI,
            right_rear_shift: 0.5 * PI,
            left_front_adjustment: 1.0,
            right_front_adjustment: 1.0,
            center_front_adjustment: dolby_boost,
            left_rear_adjustment: dolby_boost,
            right_rear_adjustment: dolby_boost,
            subwoofer_adjustment: 1.0,
        }
    }
}

impl Matrix for DefaultMatrix {
    fn steer(
        &self,
        left_amplitude: f32,
        left_phase: f32,
        right_amplitude: f32,
        right_phase: f32,
    ) -> FrequencyPans {
        // Will range from 0 to tau
        // 0 is in phase, pi is out of phase, tau is in phase (think circle)
        let phase_difference_tau = (left_phase - right_phase).abs();

        // 0 is in phase, pi is out of phase, tau is in phase (think half circle)
        let phase_difference_pi = if phase_difference_tau > PI {
            PI - (TAU - phase_difference_tau)
        } else {
            phase_difference_tau
        };

        // phase ratio: 0 is in phase, 1 is out of phase
        let back_to_front_from_phase = phase_difference_pi / PI;

        let amplitude_sum = left_amplitude + right_amplitude;
<<<<<<< HEAD

        if amplitude_sum == 0.0 {
            return FrequencyPans {
                left_to_right: 0.0,
                back_to_front: 0.0,
            };
        }

        let mut left_to_right = (left_amplitude / amplitude_sum) * 2.0 - 1.0;
=======
        let mut left_to_right = (left_amplitude / amplitude_sum) * -2.0 + 1.0;
>>>>>>> 0c1e76c5

        left_to_right *= self.widen_factor;

        let back_to_front_from_panning = (left_to_right.abs() - 1.0).max(0.0);

        left_to_right = left_to_right.min(1.0).max(-1.0);

        FrequencyPans {
            left_to_right,
            back_to_front: (back_to_front_from_panning + back_to_front_from_phase).min(1.0),
        }
    }

    fn phase_shift(
        &self,
        _left_front_phase: &mut f32,
        _right_front_phase: &mut f32,
        left_rear_phase: &mut f32,
        right_rear_phase: &mut f32,
    ) {
        shift(left_rear_phase, self.left_rear_shift);
        shift(right_rear_phase, self.right_rear_shift);
    }

    fn adjust_levels(
        &self,
        left_front: &mut f32,
        right_front: &mut f32,
        left_rear: &mut f32,
        right_rear: &mut f32,
        lfe: &mut Option<f32>,
        center: &mut Option<f32>,
    ) {
        *left_front *= self.left_front_adjustment;
        *right_front *= self.right_front_adjustment;
        *left_rear *= self.left_rear_adjustment;
        *right_rear *= self.right_rear_adjustment;

        match *center {
            Some(center_front_value) => {
                *center = Some(center_front_value * self.center_front_adjustment)
            }
            None => {}
        }

        match *lfe {
            Some(subwoofer_value) => *lfe = Some(subwoofer_value * self.subwoofer_adjustment),
            None => {}
        }
    }
}

pub struct SQMatrix {
    left_front_adjustment: f32,
    right_front_adjustment: f32,
    center_front_adjustment: f32,
    left_rear_adjustment: f32,
    right_rear_adjustment: f32,
    subwoofer_adjustment: f32,
}

const SQ_LOWER: f32 = 0.7;
const SQ_RAISE: f32 = 1.0 / 0.7;
const SQ_LEFT_REAR_SHIFT: f32 = PI / 2.0;
const SQ_RIGHT_REAR_SHIFT: f32 = SQ_LEFT_REAR_SHIFT * -1.0;

impl SQMatrix {
    pub fn sq_safe() -> SQMatrix {
        SQMatrix {
            left_front_adjustment: SQ_LOWER,
            right_front_adjustment: SQ_LOWER,
            center_front_adjustment: SQ_LOWER,
            left_rear_adjustment: 1.0,
            right_rear_adjustment: 1.0,
            subwoofer_adjustment: SQ_LOWER,
        }
    }

    pub fn sq_loud() -> SQMatrix {
        SQMatrix {
            left_front_adjustment: 1.0,
            right_front_adjustment: 1.0,
            center_front_adjustment: 1.0,
            left_rear_adjustment: SQ_RAISE,
            right_rear_adjustment: SQ_RAISE,
            subwoofer_adjustment: 1.0,
        }
    }
}

impl Matrix for SQMatrix {
    fn steer(
        &self,
        left_total_amplitude: f32,
        left_phase: f32,
        right_total_amplitude: f32,
        right_phase: f32,
    ) -> FrequencyPans {
        /*

        right front to right rear
        left_front: 0; right_front: 1; left_rear: 0; right_rear: 0.1; phase_difference: -0.06988599896430969238, amplitude: 1.0724471, left_total_amplitude: 0.07, right_total_amplitude: 1.002447
        left_front: 0; right_front: 1; left_rear: 0; right_rear: 0.2; phase_difference: -0.13909594714641571045, amplitude: 1.1497524, left_total_amplitude: 0.14, right_total_amplitude: 1.0097524
        left_front: 0; right_front: 1; left_rear: 0; right_rear: 0.3; phase_difference: -0.20699220895767211914, amplitude: 1.2318121, left_total_amplitude: 0.21000001, right_total_amplitude: 1.0218121
        left_front: 0; right_front: 1; left_rear: 0; right_rear: 0.4; phase_difference: -0.27300870418548583984, amplitude: 1.3184603, left_total_amplitude: 0.28, right_total_amplitude: 1.0384604
        left_front: 0; right_front: 1; left_rear: 0; right_rear: 0.5; phase_difference: -0.33667480945587158203, amplitude: 1.409481, left_total_amplitude: 0.35, right_total_amplitude: 1.059481
        left_front: 0; right_front: 1; left_rear: 0; right_rear: 0.6; phase_difference: -0.39762800931930541992, amplitude: 1.5046198, left_total_amplitude: 0.42000002, right_total_amplitude: 1.0846198
        left_front: 0; right_front: 1; left_rear: 0; right_rear: 0.7; phase_difference: -0.45561563968658447266, amplitude: 1.6035978, left_total_amplitude: 0.48999998, right_total_amplitude: 1.1135978
        left_front: 0; right_front: 1; left_rear: 0; right_rear: 0.8; phase_difference: -0.51048833131790161133, amplitude: 1.7061238, left_total_amplitude: 0.56, right_total_amplitude: 1.1461239
        left_front: 0; right_front: 1; left_rear: 0; right_rear: 0.9; phase_difference: -0.56218671798706054688, amplitude: 1.8119053, left_total_amplitude: 0.63, right_total_amplitude: 1.1819053
        left_front: 0; right_front: 1; left_rear: 0; right_rear: 1; phase_difference: -0.61072599887847900391, amplitude: 1.9206555, left_total_amplitude: 0.7, right_total_amplitude: 1.2206556
        left_front: 0; right_front: 0.9; left_rear: 0; right_rear: 1; phase_difference: -0.66104322671890258789, amplitude: 1.8401754, left_total_amplitude: 0.7, right_total_amplitude: 1.1401753
        left_front: 0; right_front: 0.8; left_rear: 0; right_rear: 1; phase_difference: -0.71882998943328857422, amplitude: 1.7630146, left_total_amplitude: 0.7, right_total_amplitude: 1.0630145
        left_front: 0; right_front: 0.7; left_rear: 0; right_rear: 1; phase_difference: -0.78539818525314331055, amplitude: 1.6899494, left_total_amplitude: 0.7, right_total_amplitude: 0.9899494
        left_front: 0; right_front: 0.6; left_rear: 0; right_rear: 1; phase_difference: -0.86217010021209716797, amplitude: 1.6219544, left_total_amplitude: 0.7, right_total_amplitude: 0.9219544
        left_front: 0; right_front: 0.5; left_rear: 0; right_rear: 1; phase_difference: -0.95054686069488525391, amplitude: 1.5602324, left_total_amplitude: 0.7, right_total_amplitude: 0.8602325
        left_front: 0; right_front: 0.4; left_rear: 0; right_rear: 1; phase_difference: -1.05165028572082519531, amplitude: 1.5062258, left_total_amplitude: 0.7, right_total_amplitude: 0.8062258
        left_front: 0; right_front: 0.3; left_rear: 0; right_rear: 1; phase_difference: -1.16590452194213867188, amplitude: 1.4615773, left_total_amplitude: 0.7, right_total_amplitude: 0.7615773
        left_front: 0; right_front: 0.2; left_rear: 0; right_rear: 1; phase_difference: -1.29249668121337890625, amplitude: 1.428011, left_total_amplitude: 0.7, right_total_amplitude: 0.72801095
        left_front: 0; right_front: 0.1; left_rear: 0; right_rear: 1; phase_difference: -1.42889928817749023438, amplitude: 1.4071068, left_total_amplitude: 0.7, right_total_amplitude: 0.70710677
        left_front: 0; right_front: 0; left_rear: 0; right_rear: 1; phase_difference: -1.57079637050628662109, amplitude: 1.4, left_total_amplitude: 0.7, right_total_amplitude: 0.7

        right rear to left rear
        left_front: 0; right_front: 0; left_rear: 0; right_rear: 1; phase_difference: -1.57079637050628662109, amplitude: 1.4, left_total_amplitude: 0.7, right_total_amplitude: 0.7
        left_front: 0; right_front: 0; left_rear: 0.1; right_rear: 1; phase_difference: -1.77013361454010009766, amplitude: 1.4069825, left_total_amplitude: 0.7034913, right_total_amplitude: 0.7034913
        left_front: 0; right_front: 0; left_rear: 0.2; right_rear: 1; phase_difference: -1.96558749675750732422, amplitude: 1.4277254, left_total_amplitude: 0.7138627, right_total_amplitude: 0.7138627
        left_front: 0; right_front: 0; left_rear: 0.3; right_rear: 1; phase_difference: -2.15370988845825195312, amplitude: 1.4616429, left_total_amplitude: 0.73082143, right_total_amplitude: 0.73082143
        left_front: 0; right_front: 0; left_rear: 0.4; right_rear: 1; phase_difference: -2.33180904388427734375, amplitude: 1.5078461, left_total_amplitude: 0.75392306, right_total_amplitude: 0.75392306
        left_front: 0; right_front: 0; left_rear: 0.5; right_rear: 1; phase_difference: -2.49809169769287109375, amplitude: 1.5652475, left_total_amplitude: 0.78262377, right_total_amplitude: 0.78262377
        left_front: 0; right_front: 0; left_rear: 0.6; right_rear: 1; phase_difference: -2.65163540840148925781, amplitude: 1.6326665, left_total_amplitude: 0.81633323, right_total_amplitude: 0.81633323
        left_front: 0; right_front: 0; left_rear: 0.7; right_rear: 1; phase_difference: -2.79224824905395507812, amplitude: 1.7089177, left_total_amplitude: 0.85445887, right_total_amplitude: 0.85445887
        left_front: 0; right_front: 0; left_rear: 0.8; right_rear: 1; phase_difference: -2.92027831077575683594, amplitude: 1.7928748, left_total_amplitude: 0.8964374, right_total_amplitude: 0.89643735
        left_front: 0; right_front: 0; left_rear: 0.9; right_rear: 1; phase_difference: -3.03642654418945312500, amplitude: 1.8835074, left_total_amplitude: 0.9417537, right_total_amplitude: 0.9417537
        left_front: 0; right_front: 0; left_rear: 1; right_rear: 1; phase_difference: -3.14159274101257324219, amplitude: 1.9798989, left_total_amplitude: 0.9899494, right_total_amplitude: 0.98994946
        left_front: 0; right_front: 0; left_rear: 1; right_rear: 0.9; phase_difference: 3.03642654418945312500, amplitude: 1.8835073, left_total_amplitude: 0.9417536, right_total_amplitude: 0.9417536
        left_front: 0; right_front: 0; left_rear: 1; right_rear: 0.8; phase_difference: 2.92027831077575683594, amplitude: 1.7928747, left_total_amplitude: 0.89643735, right_total_amplitude: 0.89643735
        left_front: 0; right_front: 0; left_rear: 1; right_rear: 0.7; phase_difference: 2.79224824905395507812, amplitude: 1.7089176, left_total_amplitude: 0.85445887, right_total_amplitude: 0.8544588
        left_front: 0; right_front: 0; left_rear: 1; right_rear: 0.6; phase_difference: 2.65163564682006835938, amplitude: 1.6326665, left_total_amplitude: 0.81633323, right_total_amplitude: 0.81633323
        left_front: 0; right_front: 0; left_rear: 1; right_rear: 0.5; phase_difference: 2.49809169769287109375, amplitude: 1.5652475, left_total_amplitude: 0.78262377, right_total_amplitude: 0.78262377
        left_front: 0; right_front: 0; left_rear: 1; right_rear: 0.4; phase_difference: 2.33180928230285644531, amplitude: 1.5078461, left_total_amplitude: 0.75392306, right_total_amplitude: 0.75392306
        left_front: 0; right_front: 0; left_rear: 1; right_rear: 0.3; phase_difference: 2.15370988845825195312, amplitude: 1.4616429, left_total_amplitude: 0.73082143, right_total_amplitude: 0.73082143
        left_front: 0; right_front: 0; left_rear: 1; right_rear: 0.2; phase_difference: 1.96558761596679687500, amplitude: 1.4277254, left_total_amplitude: 0.7138627, right_total_amplitude: 0.7138627
        left_front: 0; right_front: 0; left_rear: 1; right_rear: 0.1; phase_difference: 1.77013349533081054688, amplitude: 1.4069825, left_total_amplitude: 0.7034913, right_total_amplitude: 0.7034913
        left_front: 0; right_front: 0; left_rear: 1; right_rear: 0; phase_difference: 1.57079613208770751953, amplitude: 1.4, left_total_amplitude: 0.7, right_total_amplitude: 0.7

        left rear to left front
        left_front: 0; right_front: 0; left_rear: 1; right_rear: 0; phase_difference: 1.57079613208770751953, amplitude: 1.4, left_total_amplitude: 0.7, right_total_amplitude: 0.7
        left_front: 0.1; right_front: 0; left_rear: 1; right_rear: 0; phase_difference: 1.71269321441650390625, amplitude: 1.4071068, left_total_amplitude: 0.70710677, right_total_amplitude: 0.7
        left_front: 0.2; right_front: 0; left_rear: 1; right_rear: 0; phase_difference: 1.84909582138061523438, amplitude: 1.428011, left_total_amplitude: 0.72801095, right_total_amplitude: 0.7
        left_front: 0.3; right_front: 0; left_rear: 1; right_rear: 0; phase_difference: 1.97568798065185546875, amplitude: 1.4615773, left_total_amplitude: 0.7615773, right_total_amplitude: 0.7
        left_front: 0.4; right_front: 0; left_rear: 1; right_rear: 0; phase_difference: 2.08994221687316894531, amplitude: 1.5062258, left_total_amplitude: 0.8062258, right_total_amplitude: 0.7
        left_front: 0.5; right_front: 0; left_rear: 1; right_rear: 0; phase_difference: 2.19104576110839843750, amplitude: 1.5602324, left_total_amplitude: 0.8602325, right_total_amplitude: 0.7
        left_front: 0.6; right_front: 0; left_rear: 1; right_rear: 0; phase_difference: 2.27942228317260742188, amplitude: 1.6219544, left_total_amplitude: 0.9219544, right_total_amplitude: 0.7
        left_front: 0.7; right_front: 0; left_rear: 1; right_rear: 0; phase_difference: 2.35619425773620605469, amplitude: 1.6899494, left_total_amplitude: 0.9899494, right_total_amplitude: 0.7
        left_front: 0.8; right_front: 0; left_rear: 1; right_rear: 0; phase_difference: 2.42276239395141601562, amplitude: 1.7630146, left_total_amplitude: 1.0630145, right_total_amplitude: 0.7
        left_front: 0.9; right_front: 0; left_rear: 1; right_rear: 0; phase_difference: 2.48054933547973632812, amplitude: 1.8401754, left_total_amplitude: 1.1401753, right_total_amplitude: 0.7
        left_front: 1; right_front: 0; left_rear: 1; right_rear: 0; phase_difference: 2.53086662292480468750, amplitude: 1.9206555, left_total_amplitude: 1.2206556, right_total_amplitude: 0.7
        left_front: 1; right_front: 0; left_rear: 0.9; right_rear: 0; phase_difference: 2.57940578460693359375, amplitude: 1.8119053, left_total_amplitude: 1.1819053, right_total_amplitude: 0.63
        left_front: 1; right_front: 0; left_rear: 0.8; right_rear: 0; phase_difference: 2.63110423088073730469, amplitude: 1.7061238, left_total_amplitude: 1.1461239, right_total_amplitude: 0.56
        left_front: 1; right_front: 0; left_rear: 0.7; right_rear: 0; phase_difference: 2.68597698211669921875, amplitude: 1.6035978, left_total_amplitude: 1.1135978, right_total_amplitude: 0.48999998
        left_front: 1; right_front: 0; left_rear: 0.6; right_rear: 0; phase_difference: 2.74396443367004394531, amplitude: 1.5046198, left_total_amplitude: 1.0846198, right_total_amplitude: 0.42000002
        left_front: 1; right_front: 0; left_rear: 0.5; right_rear: 0; phase_difference: 2.80491781234741210938, amplitude: 1.409481, left_total_amplitude: 1.059481, right_total_amplitude: 0.35
        left_front: 1; right_front: 0; left_rear: 0.4; right_rear: 0; phase_difference: 2.86858367919921875000, amplitude: 1.3184603, left_total_amplitude: 1.0384604, right_total_amplitude: 0.28
        left_front: 1; right_front: 0; left_rear: 0.3; right_rear: 0; phase_difference: 2.93460035324096679688, amplitude: 1.2318121, left_total_amplitude: 1.0218121, right_total_amplitude: 0.21000001
        left_front: 1; right_front: 0; left_rear: 0.2; right_rear: 0; phase_difference: 3.00249648094177246094, amplitude: 1.1497524, left_total_amplitude: 1.0097524, right_total_amplitude: 0.14
        left_front: 1; right_front: 0; left_rear: 0.1; right_rear: 0; phase_difference: 3.07170653343200683594, amplitude: 1.0724471, left_total_amplitude: 1.002447, right_total_amplitude: 0.07
        left_front: 1; right_front: 0; left_rear: 0; right_rear: 0; phase_difference: 0.00000000000000000000, amplitude: 1, left_total_amplitude: 1, right_total_amplitude: 0
        */

        // Phase differences
        // Right front isolated -> Right rear isolated: 0 -> -1.42889928817749023438
        // Right rear isolated -> rear center isolated: -1.42889928817749023438 -> -pi
        // Rear center isolated -> left rear isolated: pi -> 1.77013349533081054688 (Amplitudes are generally equal in input channels)
        // Left rear isolated -> left front isolated: 1.71269321441650390625 -> 3.07170653343200683594 (Amplitude louder in left total)
        // Front channels: > 3.0717065, 0,
        let amplitude_sum = left_total_amplitude + right_total_amplitude;

        let mut phase_difference = left_phase - right_phase;
        bring_phase_in_range(&mut phase_difference);

        if amplitude_sum == 0.0 {
            return FrequencyPans {
                left_to_right: 0.0,
                back_to_front: 0.0,
            };
        } else if phase_difference.abs() < 0.01
            || left_total_amplitude < 0.01
            || right_total_amplitude < 0.01
        {
            // Sound is in phase: Front isolated
            let left_to_right = (left_total_amplitude / amplitude_sum) * -2.0 + 1.0;
            return FrequencyPans {
                left_to_right,
                back_to_front: 0.0,
            };
        } else {
            let amplitude_difference = left_total_amplitude - right_total_amplitude;

            if amplitude_difference > 0.001 {
                // Left-isolated, front -> back pan comes from phase
                return FrequencyPans {
                    left_to_right: -1.0,
                    back_to_front: if phase_difference >= 0.0 {
                        0.0
                    } else {
                        1.0 - ((phase_difference - HALF_PI) / HALF_PI).max(1.0).min(0.0)
                    },
                };
            } else if amplitude_difference < -0.001 {
                // Right-isolated, front -> back pan comes from phase
                return FrequencyPans {
                    left_to_right: 1.0,
                    back_to_front: if phase_difference >= 0.0 {
                        0.0
                    } else {
                        ((-1.0 * phase_difference) / HALF_PI).max(1.0).min(0.0)
                    },
                };
            } else {
                // Sound is out-of-phase, but amplitude is the same: Rear isolated, right -> left pan comes from phase
                return FrequencyPans {
                    left_to_right: -1.0 * phase_difference / HALF_PI,
                    back_to_front: 1.0,
                };
            }
        }

        /*
        if phase_difference < 0.0 && phase_difference >= -1.57079637050628662109 {
            // Right front -> Right Rear
            return FrequencyPans {
                left_to_right: 1.0,
                back_to_front: phase_difference / -1.57079637050628662109,
            };
        } else if phase_difference < -1.57079637050628662109 {
            // Right rear -> rear center
            return FrequencyPans {
                left_to_right: (phase_difference - PI) / 1.57079613208770751953,
                back_to_front: 1.0,
            };
        } else if phase_difference >= 1.57079613208770751953 && amplitude_difference < 0.0001 {
            // Rear center -> left rear
            return FrequencyPans {
                left_to_right: (phase_difference + PI) / 1.57079637050628662109,
                back_to_front: 1.0,
            };
        } else if phase_difference >= 1.57079613208770751953 && left_amplitude > right_amplitude {
            // Left rear -> left front
            return FrequencyPans {
                left_to_right: -1.0,
                back_to_front: 1.0
                    - ((phase_difference - 1.57079613208770751953) / 1.57079613208770751953),
            };
        } else {
            // else front isolated
            return FrequencyPans {
                left_to_right: (left_amplitude / amplitude_sum) * 2.0 - 1.0,
                back_to_front: 0.0,
            };
        }
        */
    }

    fn phase_shift(
        &self,
        _left_front_phase: &mut f32,
        _right_front_phase: &mut f32,
        left_rear_phase: &mut f32,
        right_rear_phase: &mut f32,
    ) {
        shift(left_rear_phase, SQ_LEFT_REAR_SHIFT);
        shift(right_rear_phase, SQ_RIGHT_REAR_SHIFT);
    }

    fn adjust_levels(
        &self,
        left_front: &mut f32,
        right_front: &mut f32,
        left_rear: &mut f32,
        right_rear: &mut f32,
        lfe: &mut Option<f32>,
        center: &mut Option<f32>,
    ) {
        *left_front *= self.left_front_adjustment;
        *right_front *= self.right_front_adjustment;
        *left_rear *= self.left_rear_adjustment;
        *right_rear *= self.right_rear_adjustment;

        match *center {
            Some(center_front_value) => {
                *center = Some(center_front_value * self.center_front_adjustment)
            }
            None => {}
        }

        match *lfe {
            Some(subwoofer_value) => *lfe = Some(subwoofer_value * self.subwoofer_adjustment),
            None => {}
        }
    }
}

fn shift(phase: &mut f32, shift: f32) {
    *phase += shift;
    bring_phase_in_range(phase);
}

fn bring_phase_in_range(phase: &mut f32) {
    if *phase > PI {
        *phase -= TAU;
    } else if *phase < -PI {
        *phase += TAU;
    }
}<|MERGE_RESOLUTION|>--- conflicted
+++ resolved
@@ -149,7 +149,6 @@
         let back_to_front_from_phase = phase_difference_pi / PI;
 
         let amplitude_sum = left_amplitude + right_amplitude;
-<<<<<<< HEAD
 
         if amplitude_sum == 0.0 {
             return FrequencyPans {
@@ -158,10 +157,7 @@
             };
         }
 
-        let mut left_to_right = (left_amplitude / amplitude_sum) * 2.0 - 1.0;
-=======
         let mut left_to_right = (left_amplitude / amplitude_sum) * -2.0 + 1.0;
->>>>>>> 0c1e76c5
 
         left_to_right *= self.widen_factor;
 
